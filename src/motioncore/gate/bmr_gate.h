--- conflicted
+++ resolved
@@ -28,41 +28,23 @@
 
 #include "gate.h"
 
-using std_alloc = std::allocator<std::byte>;
+#include "boolean_gmw_gate.h"
+#include "share/bmr_share.h"
+#include "utility/bit_vector.h"
 
-namespace ENCRYPTO {
-template <typename Allocator>
-class BitVector;
-
-namespace ObliviousTransfer {
+namespace ENCRYPTO::ObliviousTransfer {
 class OTVectorSender;
 class OTVectorReceiver;
-}  // namespace ObliviousTransfer
-}  // namespace ENCRYPTO
-
-namespace MOTION::Shares {
-class Share;
-using SharePtr = std::shared_ptr<Share>;
-
-class GMWShare;
-using GMWSharePtr = std::shared_ptr<GMWShare>;
-
-class BMRShare;
-using BMRSharePtr = std::shared_ptr<BMRShare>;
-}  // namespace MOTION::Shares
-
-namespace MOTION::Gates::GMW {
-class GMWOutputGate;
-}
+}  // namespace ENCRYPTO::ObliviousTransfer
 
 namespace MOTION::Gates::BMR {
 
 class BMRInputGate final : public Gates::Interfaces::InputGate {
  public:
-  BMRInputGate(const std::vector<ENCRYPTO::BitVector<std_alloc>> &input, std::size_t input_owner_id,
+  BMRInputGate(const std::vector<ENCRYPTO::BitVector<>> &input, std::size_t input_owner_id,
                std::weak_ptr<Backend> backend);
 
-  BMRInputGate(std::vector<ENCRYPTO::BitVector<std_alloc>> &&input, std::size_t input_owner_id,
+  BMRInputGate(std::vector<ENCRYPTO::BitVector<>> &&input, std::size_t input_owner_id,
                std::weak_ptr<Backend> backend);
 
   void InitializationHelper();
@@ -79,15 +61,10 @@
 
  protected:
   /// two-dimensional vector for storing the raw inputs
-  std::vector<ENCRYPTO::BitVector<std_alloc>> input_;
+  std::vector<ENCRYPTO::BitVector<>> input_;
   std::size_t bits_;  ///< Number of parallel values on wires
-<<<<<<< HEAD
-  std::future<std::unique_ptr<ENCRYPTO::BitVector<std_alloc>>> received_public_values_;
-  std::vector<std::future<std::unique_ptr<ENCRYPTO::BitVector<std_alloc>>>> received_public_keys_;
-=======
   boost::fibers::future<std::unique_ptr<ENCRYPTO::BitVector<>>> received_public_values_;
   std::vector<boost::fibers::future<std::unique_ptr<ENCRYPTO::BitVector<>>>> received_public_keys_;
->>>>>>> 241631b8
 };
 
 constexpr std::size_t ALL = std::numeric_limits<std::int64_t>::max();
@@ -110,8 +87,8 @@
   MOTION::Shares::GMWSharePtr gmw_out_share_;
   std::shared_ptr<MOTION::Gates::GMW::GMWOutputGate> out_;
 
-  std::vector<ENCRYPTO::BitVector<std_alloc>> output_;
-  std::vector<std::vector<ENCRYPTO::BitVector<std_alloc>>> shared_outputs_;
+  std::vector<ENCRYPTO::BitVector<>> output_;
+  std::vector<std::vector<ENCRYPTO::BitVector<>>> shared_outputs_;
 
   bool is_my_output_ = false;
 
@@ -136,6 +113,7 @@
 
   BMRXORGate(const Gate &) = delete;
 };
+
 
 class BMRINVGate final : public Gates::Interfaces::OneGate {
  public:
@@ -180,13 +158,8 @@
   std::vector<std::vector<std::shared_ptr<ENCRYPTO::ObliviousTransfer::OTVectorReceiver>>> r_ots_1_,
       r_ots_kappa_;
 
-<<<<<<< HEAD
-  std::vector<std::future<std::unique_ptr<ENCRYPTO::BitVector<std_alloc>>>> received_garbled_rows_;
-  std::vector<std::vector<std::vector<ENCRYPTO::BitVector<std_alloc>>>> garbled_rows_;
-=======
   std::vector<boost::fibers::future<std::unique_ptr<ENCRYPTO::BitVector<>>>> received_garbled_rows_;
   std::vector<std::vector<std::vector<ENCRYPTO::BitVector<>>>> garbled_rows_;
->>>>>>> 241631b8
 
   void GenerateRandomness();
 };
